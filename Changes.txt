UNRELEASED, S3QL tip

<<<<<<< HEAD
  * S3QL now requires Python 3.3 or newer.

  * S3QL no longer requires the unittest2 third-party Python
    module.

  * S3QL no longer requires the pycryptopp and lzma third-party
    Python modules.

  * S3QL now requires the pycrypto third-party Python module.
=======
  * Cycling of metadata backups when using the local backend now
    takes much less time.
>>>>>>> 456c6664

2013-04-09, S3QL 1.14

  * Reduced CPU consumption when S3QL is idle.

  * S3QL now automatically retries requests when S3 reports an
    "internal error" (this functionaly got accidentally broken
    in S3QL 1.13).

  * Fixed a hang when using s3qlrm to delete a directory with
    a very large number of sub-directories.

2013-03-03, S3QL 1.13.2

  * Allow S3 bucket names starting with a number.

  * Return EOPNOTSUP error on ACL operations. The previous value of
    EINVAL works with FUSE, but confuses several applications.

2013-02-24, S3QL 1.13.1

  * Change error code returned to applications trying to set ACL
    extended attributes. The previous error code of ENOSYS had the
    unintended side effect that some FUSE versions gave up trying to
    get/set any extended attributes at all.
  
2013-02-23, S3QL 1.13

  * Fixed issues when trying to access a directory at the root
    of the file system that has recently been removed with s3qlrm.
    (In that case the directory was no longer included in the
    readdir() output, but it was still posssible to stat() it because
    was still present in the kernel's dentry cache).

  * When trying to connect to the backend, S3QL now also retries at
    increasing intervals if DNS appears to be unavailable (i.e., if
    there's currently no network at all). This means that mount.s3ql
    will no longer bail out when called without a network connection
    but simply retry (printing warning messages in the process).

  * Work around undocumented "Timeout" reply from Google Storage and
    retry instead of crashing.

  * Instead of failing with a bogus "Invalid credentials or skewed system
    clock" error when trying to access a bucket with an invalid DNS
    name, S3QL now prints a proper error message.

    (Such bucket names are still allowed when using the US Standard
    regions, but generally not a good idea).

  * Removed ostensible ACL support. It was found that S3QL never kept
    ACLs and file permission bits synchronized as mandated by POSIX.
    This is due to a bug in the FUSE library and cannot easily be
    fixed in S3QL. Consequently, S3QL no longer reports ACL support
    unless a FUSE version with the necessary bugfix version is
    installed.

  * Fixed a bug that caused malformed metadata to be written out when
    using recent eglibc versions (the relevant change in eglibc
    was introduced between eglibc versions 2.13 and 2.17).
    
  
2012-09-03, S3QL 1.12

  * Be more verbose about how to remedy the situation when attempting
    to upgrade file system needing fsck.

  * Fsck now detects and fixes directory entries which do not have an
    entry type stored in their mode field.

2012-05-04, S3QL 1.11.1

  * Fixed crash when using S3 backend.
    (Regression introduced in release 1.11).

  * Increase minimum reported file system size to 1 TB, and work
    around df bug so that size is reported properly.

  * umount.s3ql now produces a more helpful error message if the
    file system has crashed.

2012-04-29, S3QL 1.11

  * S3QL no longer uses the confusing "bucket" term (which is S3
    specific). The "bucket-passphrase" option in the authentication
    file has been renamed to "fs-passphrase".

  * Metadata about stored objects is now split into multiple fields,
    so that no field is longer than 256 bytes. This makes S3QL
    compatible with a wider range of storage providers.

    Thanks to Stuart Wallace <stuart@wapbot.co.uk> for reporting this
    issue.

  * The SWIFT backend now retries if it receives 5xx error codes from
    the remote server, and no longer fails when attempting to upload
    data with an expired auth token. Thanks to Ken
    <forken.liu@delta.com.tw> for the report and initial patch!
  
2012-02-24, S3QL 1.10

  * The s3s, s3cs and gss backends have been removed. Use the new
    --ssl option together with the s3, s3c and gs backends instead.

  * S3QL no longer keeps track of consistency guarantees for the
    different backends. The increasing number of different storage
    providers offering different regions, redundancy and availability
    levels makes this no longer feasible.

  * The User's Guide contains a new section "Important Rules to Avoid
    Losing Data". Reading it is strongly recommended.

2012-01-21, S3QL 1.9

  * Fixed a problem with file and directory time stamps 
    changing with the time zone of the mount.s3ql process. 
    
  * Fixed a crash in contrib/benchmark.py and made output
    (hopefully) easier to understand.

  * Fixed "Too many chained redirections" bug when trying to access
    a new bucket immediately after creation.

  * When receiving 5xx errors from the server, S3QL now waits and
    retries instead of aborting immediately.

  * contrib/s3ql_upstart.conf now supports running S3QL as an
    ordinary user.

  * S3QL now has experimental, native support for OpenStack/SWIFT
    servers. Thanks to the guys from www.bitbackup.de for providing
    support and a test server!

  * S3QL now has experimental proxy support and will honor the
    http_proxy and https_proxy environment variables.
  
2011-12-06, S3QL 1.8.1

  * Fixed direct updates from 1.6 to 1.8.
    
2011-12-05, S3QL 1.8

  * Fixed "ValueError: Can't dump NULL values" crash when file system
    metadata was uploaded during heavy file system activity.

  * Deleting files no longer takes O(number of distinct filenames)
    time (bug introduced in 1.7).
    
  * Improved s3qlcp and directory listing performance for very large
    directories.

  * The --blocksize option of mkfs.s3ql has often been misunderstood,
    leading people to create file systems with block sizes
    significantly smaller than 1 MB.

    As a matter of fact, a small S3QL block size does *not* have any
    advantage over a large block size when storing lots of small
    files. A small block size, however, seriously degrades performance
    when storing larger files. This is because S3QL is effectively
    using a dynamic block size, and the --blocksize value merely
    specifies an upper limit.

    To make this more clear, the --blocksize option has been renamed
    to --max-obj-size. If you created your file system with a block
    size of less than 1 MB, it is strongly recommended to recreate it
    with a larger block size. Unfortunately, an in-place conversion of
    the block size is not possible.

  * mount.s3ql has a new --min-obj-size option. In the future, files
    smaller than the minimum object size may be combined into groups
    that are stored as single objects in the storage backend.

  * Depend on python-llfuse 0.37. This fixes a problem with the file system 
    effectively blocking any other request while an s3qlrm, s3qllock
    or s3qlcp instance is running.
   
  * Fixed some crashes happening under heavily concurrent file system 
    usage.
  
2011-11-27, S3QL 1.7

  * Extended attribute names are now de-duplicated.

  * Metadata is now stored in a custom, delta-encoded binary format and
    then BZIP2 compressed, resulting in a 5-fold speedup when dumping
    and compressing.

  * Inodes are now assigned sequentially rather than randomly, and old
    inodes are not reused. This makes S3QL fully NFS compatible and
    allows metadata to be stored much more efficiently, resulting in
    a 4 to 8 fold decrease in compressed metadata size.

  * s3qlcp now also copies extended attributes.

  * s3qlcp no longer generates incorrect block reference counts when
    copying a file that has identical blocks (i.e., that can be
    de-duplicated within itself).

  * Eliminated a race condition in s3qlcp. When copying a file with
    s3qlcp immediately after it was modified or created, it was
    possible that s3qlcp would copy the new file attributes (size,
    modification time, etc.) but the old data blocks.

    A copy of a newly created file would then contain only zero bytes,
    while a copy of a modified file would look like the original but
    contain data from before the modification.

  * "mkfs.s3ql --force" and "s3qladm clear" are working again.

2011-11-20, S3QL 1.6

  * fsck: gracefully recover if temporary indices already exist
    (e.g. if previous fsck was interrupted).

  * Due not fail with "BadDigest" error when objects are only
    partially retrieved from backend.

2011-10-20, S3QL 1.5

  * Fixed parsing of storage urls, s3s:// no longer generates bogus
    error message.

  * Fixed support for prefix in storage urls.

  * Retry on timeout when transmitting data to remote server.
  
  * Do not free mount point when terminating due to unhandled 
    exception in background thread. 
  
2011-10-06, S3QL 1.4
 
  * Metadata is now always LZMA compressed, mount.s3ql's --compress
    option only affects compression of file contents.

  * Network errors that occur in the middle of a read operation
    are now handled correctly as well.

  * s3qladm now uses cached metadata if available.

2011-10-04, S3QL 1.3

  * Fixed an s3qlcp crash happening when source or destination inode
    number was a 64 bit value. 
  
  * "Connection reset by peer" network errors are now handled
    correctly.
    
  * fsck.s3ql can now renumber inodes. This is useful if the file
    system was mounted using S3QL 1.2 or 1.1.x without the --nfs
    option and can now no longer be accessed on 32bit systems.

  * Use only 32 bits for inodes, even when --nfs is not specified.
    This ensures that file systems can be safely used by both 32 and
    64 bit systems.
    
2011-09-28, S3QL 1.2

  * Fixed a database problem that was responsible for file
    system access becomer slower and slower the more data
    was stored in the file system.

  * Fixed a race condition that could cause applications to get just
    zero bytes when trying to read from a file that has just been
    copied with s3qlcp.
  
2011-09-20, S3QL 1.1.4

  * Fixed a typo that caused errors when trying to remove any blocks
    that have been committed to the backend.

  * Improved accuracy of s3qlstat during active file transfers
    (but still not 100% accurate).

  * Fixed some theoretical deadlocks.
  
  * contrib/benchmark.py is now working again and also takes into
    account the throughput from userspace to S3QL.
  
2011-09-18, S3QL 1.1.3

  * Fixed a race condition in the local backend that resulted in
    errors of the form "[Errno 17] File exists: [bucket path]".
    
  * Added Google Storage backend.
  
  * Added backend for general, S3 compatible storage services.

  * Fixed a bug that caused S3QL to complain about the backend having
    lost objects when trying to download an object before its upload
    was completed. This could happen because locking was done based on
    inode and block number rather than object id, and the
    de-duplication feature can reuse an object for another inode
    before the upload is completed.

  * Fixed a data corruption bug. If a data block was changed while
    being uploaded to the backend, and a second, identical data block
    was flushed while the upload was in progress, but before the first
    block was changed, the second data block was linked to the
    *modified* data. This happened because changes to an object in
    transit were only checked for after the upload completed, leaving
    a window in which the contents of the upload object did not agree
    with its stored hash.

    This problem can be detected by verifying the hash values of all
    stored data blocks. This procedure will automatically be done when
    the file system is updated to the newest revision, but may take a
    longer time since every object needs to be downloaded and checked.

2011-09-08, S3QL 1.1.2

  * The modules for communicating with the different storage providers
    have been completely rewritten, resulting in improved performance,
    more features and better maintainability.

  * S3 buckets can now be used with arbitrary prefixes, allowing to
    store more than one S3QL file system in a bucket.

  * The format of the --authinfo file has changed. See the
    documentation for details of the new format. To avoid breaking
    backwards compatibility, the default file is now called authinfo2.

  * Network errors are now handled much more consistently.
  
  * There is a new --nfs option for mount.s3ql that needs to be used
    when the S3QL file system will be exported over NFS.

  * The local backend now stores data and metadata in the same file,
    so it needs only half as many files as before.

  * The --homedir option has been replaced by the more finely grained
    --authfile, --cachedir and --log options.

  * S3QL can now log directly to syslog.

  * The sftp storage backend has been dropped. The recommended way to
    use S3QL over ssh is to use sshfs
    (http://fuse.sourceforge.net/sshfs.html) with S3QL's local
    backend.

  * fsck now checks if all indices have been created. This avoids
    a huge performance problem when mount.s3ql was interrupted
    after downloading metadata, but before creating the indices.
  
2011-07-23, S3QL 1.1 (development version)

  * Restructured metadata. This should also significantly reduce the
    size of the SQLite database file.

  * Fixed license typo in file header comments, license
    is GNU GPL Version 3, not LGPL.
  
  * Fixed problem with fsck.s3ql generating extraordinary long
    filenames in /lost+found and then crashing. 

  * When called as root, use umount rather than fusermount for
    compatibility with FUSE4BSD.

2011-05-20, S3QL 1.0.1

  * Disabled WAL mode again for now because of unexpected problems
    with s3qlcp, s3qllock and s3qlrm (performance going down orders
    of magnitude, and *very* large *.db-wal file in ~/.s3ql).

2011-05-13, S3QL 1.0

  * S3QL has been declared stable after 2 years of beta-testing did
    not reveal any data-critical bugs.

  * Fixed occasional assertion error when calling s3qlctrl flushcache
    or unmounting the file system.

  * Fixed a race condition when a block is expired while it is in
    transit but has already been modified again.

  * expire_backups.py no longer has an --init option, the state file
    is created automatically if this operation is safe. Instead, there
    is a --reconstruct-state option that can be used to try to
    reconstruct a lost state file.

  * The size of symbolic links is now reported as the length of
    the target instead of zero. This used to confuse revision
    control systems like git and hg.

  * Added man pages for all S3QL commands.

2011-02-04, S3QL 0.30

  * S3QL now defaults to use unencrypted HTTP connections, which
    significantly improves performance when using the S3 backend. For
    an encrypted file system, all data is already encrypted anyway,
    and authentication data is never transmitted in plain text even
    for unencrypted file systems. Therefore, the use of SSL brings
    little gain for most users. To force SSL usage, the new --ssl
    option can be used.

  * mkfs.s3ql now has a --force option to overwrite an existing file
    system.
    
2010-12-30, S3QL 0.29

  * The FUSE interface has been rewritten using Cython and factored
    out into a separate package, http://code.google.com/p/python-llfuse/.
    
    This should result in easier installation, better performance and
    better maintainability.


2010-12-19, S3QL 0.28

  * "s3qlctrl upload-meta" now works even if the file system has been
    mounted with --metadata-upload-interval=0.
    
  * File system metadata is now permanently cached locally. This
    significantly reduces the time required to mount the file system.
    
  * The documentation is now also included in PDF format.

2010-12-11, S3QL 0.27

  * The authinfo file now supports passwords that include white space.
  
  * The s3qladm command can now be used to download metadata backups.
  
  * The --strip-meta option for mount.s3ql has been removed, redundant
    data is now always stripped before upload.

  * mount.s3ql now has a --upstart option so that it can easily run as
    an upstart job. An example job definition is included in
    contrib/s3ql.conf.
    
  * s3qlctrl now has an 'upload-meta' command to trigger a metadata
    upload while the file system is mounted.

  * Fixed a bug that preserved old data when truncating a file to
    zero. If you ever had fsck errors of the form

    Size of inode [ddd] ([filename]) does not agree with number of
    blocks

    then the affected files may contain additional, old data at the
    end that is not supposed to be there.
    
  
2010-10-30, S3QL 0.26

  * Fixed a problem with the sftp backend failing because it tries to
    access a file locally.

  * Various minor bugfixes

2010-09-28, S3QL 0.25

  * A critical bug that could cause backups to be deleted too early
    and potentially break the whole backup strategy has been fixed in
    contrib/expire_backups.py.
    
    The new version has changed semantics that and also copes
    significantly better when backups are made in irregular time
    intervals.

  * S3QL should now respond with more consistent performance when
    accessing the file system while s3qlcp, s3qllock or s3qlrm is
    running at the same time.
    
  * When enabling debug output for the `UploadManager` module, S3QL
    now logs detailed messages about de-duplication, upload and
    compression performance.

2010-09-18, S3QL 0.24

  * Fixed a deadlock that could cause the mount.s3ql process to hang
    around after umount.
    
  * Fixed a bug that caused S3QL to consider all downloaded blocks as
    dirty and resulted in unneccessary checksum calculations on
    expiration.

  * s3qlctrl can now change the log level at runtime.
  
  * s3qladm delete now also deletes any local stale cache files.
    
  * Periodic metadata upload can now be disabled completely by
    specifying an interval of zero.
    
  
2010-09-03, S3QL 0.23

  * Fixed problem with global_lock.py not being installed by setup.py

2010-08-31, S3QL 0.22

  * Fixed a bug that could cause file system errors when calling
    s3qlrm on a lot of really large files.

  * The sftp backend is now significantly faster, thanks to skyang2009
    for the patch.

  * s3qlctrl can now change the cache size of a mounted file system.

2010-08-09, S3QL 0.21

  * The metadata is now only uploaded if there have been any changes.

  * mount.s3ql now supports several parallel compression and
    encryption threads with the --compression-threads option.

  * S3QL now supports "immutable directories". This important new
    feature can be used to protect backups from modification after
    they have completed. See the User's Guide for details.

  * Using S3 RRS is now deprecated, see User's Guide for details.

  * fsck.s3ql now moves damaged files due to data lost by a backend
    into /lost+found/

  * expire_backups is no longer installed automatically and can now be
    found in the contrib/ directory.

  * S3QL now comes with sample backup script in contrib/s3_backup.sh
  
  * Added contrib/pcp.py, an rsync wrapper to recursively copy
    directory trees with several parallel rsync processes.
  
2010-08-01, S3QL 0.20.1

  * Hotfix for s3qladm upgrade.

2010-08-01, S3QL 0.20

  * Added contrib/make_dummy.py. This script creates a dummy copy of a
    bucket that contains only the file system metadata. The resulting
    dummy can be used for debugging.

  * Mounting with the local and sftp backends is now significantly
    faster, because the object tree is no longer traversed completely.

  * Fixed a race condition that occasionally produced errors when
    deleting large files (spanning multiple blocks).

  * The file system now stays responsive to other requests while
    compressing blocks.

  * s3qlstat is now much faster since the size after de-duplication
    does not need to be queried from the backend anymore but is stored
    in the metadata.


2010-07-25, S3QL 0.19

  * Fixed various smaller bugs, see Mercurial changelog for details.

2010-07-11, S3QL 0.18

  * Added --strip-meta option to mount.s3ql

  * Added --metadata-upload-interval option to mount.s3ql. This allows
    to periodically upload updated metadata even while the file system
    is mounted.

  * stat.s3ql, tune.s3ql and cp.s3ql have been renamed to s3qlstat,
    s3qladm and s3qlcp respectively.

  * sftp backend is working again

  * Added the s3qlctrl command.

2010-06-29, S3QL 0.17

  * The local and sftp backends now spread their files into different
    sub-directories.
     
  * Amazon S3 Reduced Redundancy Storage (RRS) is now supported. To
    use it, use a storage url of the form s3rr://<bucket> instead of
    s3://<bucket>.

2010-06-15, S3QL 0.16

  * Fixed problem with readdir() returning entries twice or skipping
    them if files are added or removed while readdir() is in progress.

  * Fixed build problem on Gentoo.

  * fsck.s3ql now does a rudimentary check if the file system is still
    mounted to prevent checking a mounted file system.


2010-05-28, S3QL 0.15

  * Fixed test cases to handle systems with low system clock
    resolution.

  * Corrected installation instructions for Debian

  * mount.s3ql: instead of --bzip2, --zlib and --no-compress, there is
    now just one option --compress=<alg>.

  * File system metadata is now uploaded with all indices. This makes
    mounting the file system much faster. Only if LZMA compression has
    been chosen, indices are stripped for storage and regenerated on
    the next mount.

2010-05-14, S3QL 0.14

  * fsck now detects if a cached block is dirty and commits only dirty
    blocks to the backend.

  * Installation in Debian and Ubuntu is now much simpler, it can be
    done completely with aptitude.

2010-05-04, S3QL 0.13

  * S3QL now works with Ubuntu Karmic / 10.04 LTS

  * The test command no longer produces bogus error messages after all
    tests have completed.

  * The umount.s3ql command now properly handles the 'fuser' output
    with Kernel 2.6.32 (before it always refused to unmount, claiming
    that the mount point was busy).

  * The compression can now be specified independently from the
    encryption, so it is possible to have an unencrypted, but
    compressed file system.

  * Apart from zlib, bzip2 and lzma, data can now also be stored
    without any compression.

  * S3QL no longer emulates the . and .. directory entries since this
    is not required by POSIX and makes the code much simpler. This
    also means that the st_nlink value of a directory is not longer 2
    + number of subdirectories.

  * Fixed a bug that caused files to be listed with wrong sizes under
    certain conditions.

  * Added `expire_backups` command and instructions for a simple
    backup solution using S3QL and rsync.

2010-04-27, S3QL 0.12

  * fsck.s3ql now accepts a --batch option to not prompt for any user
    input and requires a --force option to check the file system even
    if it is marked as clean.

  * Fixed a bug in cp.s3ql that caused incorrect st_nlink values in
    the copy.

  * fsck.s3ql has been even more optimized.

  * Fixed a problem with running out of file descriptors when lots of
    objects are deleted.

  * Bucket encryption passwords can now also be stored in the
    ~/.s3ql/authinfo file.

  * mount.s3ql doesn't complain any more if it receives any of the
    standard mount(8) mount options.


2010-04-24, S3QL 0.11

  * S3QL file system can now be mounted from /etc/fstab

  * Metadata now takes significantly less space.

  * Files with extended attributes can now be deleted.

  * Extended attributes can now be listed.

  * It is now possible to choose between zlib, BZip2 and LZMA
    compression every time the file system is mounted.

  * Added contrib/benchmark.py to find out optimal compression method
    for given network bandwidth.

  * fsck.s3ql no longer uses mknod(3) , since that lead to errors on
    e.g. NFS mounted volumes under Fedora.

  * File access, modification and inode change times before 1972 are
    now supported.

  * Fixed a deadlock when removing or overwriting files.

2010-04-21, S3QL 0.10

  * S3QL now depends on FUSE version 2.8

  * Cached blocks are now flushed to the backend as soon as they have
    not been accessed for more than 10 seconds.

  * The setup script now automatically checks and, if necessary,
    installs the Python module dependencies.

  * mkfs.s3ql now creates compressed and encrypted file systems by
    default.

  * Data is now compressed with LZMA instead of Bzip2.

  * Data compression and data upload is now done in parallel, so the
    full network can bandwidth is continuously without breaks for data
    compression.

  * fsck.s3ql is now several orders of magnitude faster. The code has
    been optimized and some special database indices are now
    precalculated.

  * When running cp.s3ql, the attributes of the target directory are
    now immediately refreshed (so that e.g. ls immediately shows the
    correct number of hard links).

  * File removal is now significantly faster, since the network
    transactions are carried out asynchronously as part of the cache
    expiration.

  * mount.s3ql no longer tries to create files with mknod(), since
    that lead to errors on NFS mounted volumes under Fedora.

  * This releases includes a lot of new code, so it may be slightly
    more beta-ish than usual.


2010-04-04, S3QL 0.9

  * The --cachedir, --logfile, --awskey and --credfile options are
    gone and have been replaced by --homedir.

  * ~/.awssecret is no longer read, instead there is a common file
    with authentication data for all backends in ~/.s3ql/authinfo

  * The syntax for mounting S3 buckets is now s3://bucketname instead
    of just the bucket name

  * There is now an SFTP backend. Thanks to Ron Knapp
    <ron.siesta@gmail.com> for most of the code.


2010-03-07, S3QL 0.8

  * S3QL now uses Python's default unittest.py instead of shipping its
    own.

  * Most documentation has been moved from the Wiki into the tarball,
    so that it always corresponds to the correct version.

  * setuptools is now used for installation. This allows .egg
    creation, dependency resolution and generation of the HTML
    documentation.

  * The S3 part of boto has been integrated into S3QL.

2010-02-22, beta7

  * mount.s3ql no longer chdirs into / when daemonizing but into the
    cache directory.

  * Added example backup script in contrib/backup.py

  * tune.s3ql --change-passphrase is working again

  * Added testcase for tune.s3ql --change-passphrase

  * Internal S3 errors are now handled properly by retrying the
    upload.

2010-02-19, beta6

 * tune.s3ql --copy is now *really* working properly (brrr)

2010-02-19, beta5

 * mkfs.s3ql now makes strict checks on the bucket name

 * Removed obsolete mount.s3ql_local from distribution

 * tune.s3ql --copy is now working properly

2010-02-19, beta4

    * tune.s3ql now has a --copy option to copy buckets

    * Storage location for new buckets can be specified in mkfs.s3ql
      and tune.s3ql with --s3-location

    * Fixed a deadlock in mount.s3ql when using local buckets without
      --fg

    * The local: bucket specifier is no longer artificially slow.

    * mount.s3ql: --allow_other is now working

2010-02-04, beta3

    * Fixed a deadlock that caused umount.s3ql to hang indefinitely
      when mount was called without --fg

    * The '.' and '..' directory entries are no longer explicitly
      stored in the database.

    * Rewrote the mechanism to handle delayed updates. Now it no
      longer depends on a small object being propagated relatively
      fast, but is able to handle arbitrary network outages.<|MERGE_RESOLUTION|>--- conflicted
+++ resolved
@@ -1,7 +1,9 @@
 UNRELEASED, S3QL tip
 
-<<<<<<< HEAD
   * S3QL now requires Python 3.3 or newer.
+
+  * Cycling of metadata backups when using the local backend now
+    takes much less time.
 
   * S3QL no longer requires the unittest2 third-party Python
     module.
@@ -10,10 +12,6 @@
     Python modules.
 
   * S3QL now requires the pycrypto third-party Python module.
-=======
-  * Cycling of metadata backups when using the local backend now
-    takes much less time.
->>>>>>> 456c6664
 
 2013-04-09, S3QL 1.14
 
